--- conflicted
+++ resolved
@@ -1,9 +1,6 @@
-<<<<<<< HEAD
 @file:Suppress("UNUSED_VARIABLE", "LocalVariableName")
 
 import com.jetbrains.rd.gradle.tasks.DotnetRunTask
-=======
->>>>>>> 959e9c3e
 import com.jetbrains.rd.gradle.tasks.RunScriptTask
 
 
@@ -16,13 +13,4 @@
         executable = "dotnet"
         args = listOf("clean")
     }
-<<<<<<< HEAD
-
-    val CrossTestCsClientAllEntities by creating(DotnetRunTask::class)
-
-    val CrossTestCsClientBigBuffer by creating(DotnetRunTask::class)
-
-    val CrossTestCsClientRdCall by creating(DotnetRunTask::class)
-=======
->>>>>>> 959e9c3e
 }