--- conflicted
+++ resolved
@@ -78,11 +78,7 @@
         }
 
         if (!useWinApi)
-<<<<<<< HEAD
-          return !Process.GetProcessById(pid).HasExited;
-=======
           return ProcessExists_SystemDiagnostics(pid);
->>>>>>> 462ef41e
         
         try
         {
@@ -94,11 +90,7 @@
           // so fallback to slow implementation via System.Diagnostics.Process
           useWinApi = false;
           ourLogger.Warn(e);
-<<<<<<< HEAD
-          return true;
-=======
           return ProcessExists_SystemDiagnostics(pid);
->>>>>>> 462ef41e
         }
       }
       catch (Exception e)
