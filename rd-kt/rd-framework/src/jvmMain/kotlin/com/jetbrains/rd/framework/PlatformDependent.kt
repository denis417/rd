--- conflicted
+++ resolved
@@ -16,10 +16,7 @@
     return UnsafeBuffer(ByteArray(12))
 }
 
-<<<<<<< HEAD
 actual fun createBackgroundScheduler(lifetime: Lifetime, name: String) : IScheduler = SingleThreadScheduler(lifetime, name)
-=======
 actual fun createAbstractBuffer(bytes: ByteArray): AbstractBuffer {
     return UnsafeBuffer(bytes)
-}
->>>>>>> 070a1fd4
+}