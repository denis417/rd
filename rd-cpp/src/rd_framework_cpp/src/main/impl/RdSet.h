#ifndef RD_CPP_RDSET_H
#define RD_CPP_RDSET_H


#include "reactive/ViewableSet.h"
#include "base/RdReactiveBase.h"
#include "serialization/Polymorphic.h"
#include "std/allocator.h"

#pragma warning( push )
#pragma warning( disable:4250 )

namespace rd {
	/**
	 * \brief Reactive set for connection through wire.
	 * 
	 * \tparam T type of stored values 
	 * \tparam S "SerDes" for values
	 */
	template<typename T, typename S = Polymorphic<T>, typename A = allocator<T>>
<<<<<<< HEAD
	class RdSet final : public RdReactiveBase, public ViewableSet<T>, public ISerializable {
=======
	class RdSet final : public RdReactiveBase, public ViewableSet<T, A>, public ISerializable {
>>>>>>> 038df580
	private:
		using WT = typename IViewableSet<T>::WT;
	protected:
		using set = ViewableSet<T>;
	public:
		using Event = typename IViewableSet<T>::Event;

		using value_type = T;

		//region ctor/dtor

		RdSet() = default;

		RdSet(RdSet &&) = default;

		RdSet &operator=(RdSet &&) = default;

		virtual ~RdSet() = default;

		//endregion

		static RdSet<T, S> read(SerializationCtx  &ctx, Buffer &buffer) {
			RdSet<T, S> result;
			RdId id = RdId::read(buffer);
			withId(result, std::move(id));
			return result;
		}

		void write(SerializationCtx  &ctx, Buffer &buffer) const override {
			rdid.write(buffer);
		}

		bool optimize_nested = false;

		void init(Lifetime lifetime) const override {
			RdBindableBase::init(lifetime);

			local_change([this, lifetime] {
				advise(lifetime, [this](AddRemove kind, T const &v) {
					if (!is_local_change) return;

					get_wire()->send(rdid, [this, kind, &v](Buffer &buffer) {
						buffer.write_enum<AddRemove>(kind);
						S::write(this->get_serialization_context(), buffer, v);

						logSend.trace("SEND"s +
								"set " + to_string(location) + " " + to_string(rdid) +
								":: " + to_string(kind) +
								":: " + to_string(v));
					});
				});
			});

			get_wire()->advise(lifetime, this);
		}

		void on_wire_received(Buffer buffer) const override {
			AddRemove kind = buffer.read_enum<AddRemove>();
			auto value = S::read(this->get_serialization_context(), buffer);

			switch (kind) {
				case AddRemove::ADD : {
					set::add(std::move(value));
					break;
				}
				case AddRemove::REMOVE: {
					set::remove(wrapper::get<T>(value));
					break;
				}
			}
		}

		bool add(WT value) const override {
			return local_change([this, value = std::move(value)]() mutable { return set::add(std::move(value)); });
		}

		void clear() const override {
			return local_change([&] { return set::clear(); });
		}

		bool remove(T const &value) const override {
			return local_change([&] { return set::remove(value); });
		}

		size_t size() const override {
			return local_change([&] { return set::size(); });
		}

		bool contains(T const &value) const override {
			return local_change([&] { return set::contains(value); });
		}

		bool empty() const override {
			return local_change([&] { return set::empty(); });
		}

		void advise(Lifetime lifetime, std::function<void(Event const &)> handler) const override {
			if (is_bound()) {
				assert_threading();
			}
			set::advise(lifetime, std::move(handler));
		}

		bool addAll(std::vector<WT> elements) const override {
			return local_change([this, elements = std::move(elements)]() mutable { return set::addAll(elements); });
		}

		friend std::string to_string(RdSet const &value) {
			std::string res = "[";
			for (auto const& p : value) {
				res += to_string(p) + ",";
			}
			return res + "]";
		}

		using IViewableSet<T>::advise;
	};
}

#pragma warning( pop )

static_assert(std::is_move_constructible<rd::RdSet<int> >::value, "Is move constructible RdSet<int>");

#endif //RD_CPP_RDSET_H<|MERGE_RESOLUTION|>--- conflicted
+++ resolved
@@ -18,11 +18,7 @@
 	 * \tparam S "SerDes" for values
 	 */
 	template<typename T, typename S = Polymorphic<T>, typename A = allocator<T>>
-<<<<<<< HEAD
-	class RdSet final : public RdReactiveBase, public ViewableSet<T>, public ISerializable {
-=======
 	class RdSet final : public RdReactiveBase, public ViewableSet<T, A>, public ISerializable {
->>>>>>> 038df580
 	private:
 		using WT = typename IViewableSet<T>::WT;
 	protected:
